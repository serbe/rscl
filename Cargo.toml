[package]
authors = ["mkoctuk <mkoctuk@gmail.com>"]
edition = "2021"
name = "rsl"
version = "0.7.1"

# See more keys and their definitions at https://doc.rust-lang.org/cargo/reference/manifest.html

[dependencies]
thiserror = "1.0"
tokio = {version = "1", features = ["net", "io-util"]}
<<<<<<< HEAD
uri = {version = "0.3.2", git = "https://github.com/serbe/uri"}
=======
uri = {version = "0.4", git = "https://github.com/serbe/uri"}
>>>>>>> efdf1020

[dev-dependencies]
tokio = {version = "1", features = ["full"]}<|MERGE_RESOLUTION|>--- conflicted
+++ resolved
@@ -9,11 +9,7 @@
 [dependencies]
 thiserror = "1.0"
 tokio = {version = "1", features = ["net", "io-util"]}
-<<<<<<< HEAD
-uri = {version = "0.3.2", git = "https://github.com/serbe/uri"}
-=======
 uri = {version = "0.4", git = "https://github.com/serbe/uri"}
->>>>>>> efdf1020
 
 [dev-dependencies]
 tokio = {version = "1", features = ["full"]}