--- conflicted
+++ resolved
@@ -339,16 +339,6 @@
     ver: u8,
     cmd: Command,
     rsv: u8,
-<<<<<<< HEAD
-    dst_addr: Host,
-    dst_port: u16,
-}
-
-impl SocksRequest {
-    fn new(command: Command, url: &Url) -> Result<SocksRequest> {
-        let dst_addr = url.host().ok_or(Error::ParseAddr)?.to_owned();
-        let dst_port = url.port_or_known_default().ok_or(Error::UnknownPort)?;
-=======
     host: Host,
     port: u16,
 }
@@ -357,7 +347,6 @@
     fn new(command: Command, url: &Url) -> Result<SocksRequest> {
         let host = url.host().ok_or(Error::ParseHost)?.to_owned();
         let port = url.port_or_known_default().ok_or(Error::ParsePort)?;
->>>>>>> ca96070a
         Ok(SocksRequest {
             ver: consts::SOCKS5_VERSION,
             cmd: command,
@@ -368,19 +357,9 @@
     }
 
     fn to_vec(&self) -> Vec<u8> {
-<<<<<<< HEAD
-        let mut buf = Vec::new();
-        buf.push(self.ver);
-        buf.push(self.cmd.into());
-        buf.push(self.rsv);
-        buf.push(addr_type(&self.dst_addr));
-        for method in host_vec(&self.dst_addr) {
-            buf.push(method);
-=======
         let mut buf = vec![self.ver, self.cmd.into(), self.rsv, self.host_addr_type()];
         for byte in self.host_to_vec() {
             buf.push(byte);
->>>>>>> ca96070a
         }
         buf.push(((self.port >> 8) & 0xff) as u8);
         buf.push((self.port & 0xff) as u8);
@@ -417,11 +396,7 @@
 }
 
 pub struct ServerBound {
-<<<<<<< HEAD
-    pub addr: Host,
-=======
     pub host: Host,
->>>>>>> ca96070a
     pub port: u16,
 }
 
@@ -494,43 +469,27 @@
         if self.rsv != 0u8 {
             return Err(Error::WrongReserved(self.rsv));
         }
-<<<<<<< HEAD
-        let addr: Host = match self.atyp {
-            consts::SOCKS5_ADDRESS_TYPE_IPV4 => {
-                let mut buf = [0u8; 4];
-                stream.read_exact(&mut buf).await?;
-                Ok(Host::Ipv4(Ipv4Addr::from(buf)))
-=======
         let (host, port) = match self.atyp {
             consts::SOCKS5_ADDRESS_TYPE_IPV4 => {
                 let mut buf = [0u8; 4];
                 stream.read_exact(&mut buf).await?;
                 let port = stream.read_u16().await?;
                 Ok((Host::Ipv4(Ipv4Addr::from(buf)), port))
->>>>>>> ca96070a
             }
             consts::SOCKS5_ADDRESS_TYPE_IPV6 => {
                 let mut buf = [0u8; 16];
                 stream.read_exact(&mut buf).await?;
-<<<<<<< HEAD
-                Ok(Host::Ipv6(Ipv6Addr::from(buf)))
-=======
                 let port = stream.read_u16().await?;
                 Ok((Host::Ipv6(Ipv6Addr::from(buf)), port))
->>>>>>> ca96070a
             }
             consts::SOCKS5_ADDRESS_TYPE_DOMAINNAME => {
                 let mut buf = [0u8];
                 stream.read_exact(&mut buf).await?;
                 let mut buf = Vec::with_capacity(buf[0] as usize);
                 stream.read_exact(&mut buf).await?;
-<<<<<<< HEAD
-                Ok(Host::Domain(String::from_utf8(buf)?))
-=======
                 let port = stream.read_u16().await?;
                 let host = String::from_utf8(buf)?;
                 Ok((Host::Domain(host), port))
->>>>>>> ca96070a
             }
             u => Err(Error::AddressTypeNotSupported(u)),
         }?;
@@ -563,22 +522,6 @@
     username: &str,
     password: &str,
 ) -> Result<TcpStream> {
-<<<<<<< HEAD
-    let mut proxy: Url = proxy_str
-        .parse::<Url>()?;
-    proxy.set_username(username).map_err(|_| Error::BadUsername)?;
-    proxy.set_password(if password.is_empty() { None} else { Some(password)}).map_err(|_| Error::BadPassword)?;
-    connect_uri(&proxy, &target_str.parse()?).await
-}
-
-pub async fn connect_uri(proxy: &Url, target: &Url) -> Result<TcpStream> {
-    let socket_address = proxy.socket_addrs(|| None)?.pop().ok_or(Error::SocketAddr)?;
-    let mut stream =
-        TcpStream::connect(socket_address).await?;
-    if proxy.has_authority() {
-        let username = proxy.username();
-        let password = proxy.password().map_or("", |v| v);
-=======
     let mut proxy: Url = proxy_str.parse::<Url>()?;
     proxy
         .set_username(username)
@@ -596,7 +539,6 @@
     if !proxy.username().is_empty() && proxy.has_authority() {
         let username = proxy.username().to_string();
         let password = proxy.password().map_or(String::new(), |v| v.to_string());
->>>>>>> ca96070a
         AuthRequest::new(AuthMethod::Plain)
             .send(&mut stream)
             .await?;
@@ -623,29 +565,4 @@
         .get_host(&mut stream)
         .await?;
     Ok(stream)
-<<<<<<< HEAD
-}
-
-pub fn addr_type(addr: &Host) -> u8 {
-    match addr {
-        Host::Ipv4(_) => consts::SOCKS5_ADDRESS_TYPE_IPV4,
-        Host::Ipv6(_) => consts::SOCKS5_ADDRESS_TYPE_IPV6,
-        Host::Domain(_) => consts::SOCKS5_ADDRESS_TYPE_DOMAINNAME,
-    }
-}
-
-fn host_vec(host: &Host) -> Vec<u8> {
-    match host {
-        Host::Ipv4(ipv4) => ipv4.octets().to_vec(),
-        Host::Ipv6(ipv6) => ipv6.octets().to_vec(),
-        Host::Domain(domain) => {
-            let mut vec = Vec::new();
-            let mut addr = domain.as_bytes().to_vec();
-            vec.push(addr.len() as u8);
-            vec.append(&mut addr);
-            vec
-        }
-    }
-=======
->>>>>>> ca96070a
 }